/**
 * MIT License
 *
 * Copyright (c) 2022 Erik Friesen
 *
 * Permission is hereby granted, free of charge, to any person obtaining a copy
 * of this software and associated documentation files (the "Software"), to deal
 * in the Software without restriction, including without limitation the rights
 * to use, copy, modify, merge, publish, distribute, sublicense, and/or sell
 * copies of the Software, and to permit persons to whom the Software is
 * furnished to do so, subject to the following conditions:
 *
 * The above copyright notice and this permission notice shall be included in
 * all copies or substantial portions of the Software.
 *
 * THE SOFTWARE IS PROVIDED "AS IS", WITHOUT WARRANTY OF ANY KIND, EXPRESS OR
 * IMPLIED, INCLUDING BUT NOT LIMITED TO THE WARRANTIES OF MERCHANTABILITY,
 * FITNESS FOR A PARTICULAR PURPOSE AND NONINFRINGEMENT. IN NO EVENT SHALL THE
 * AUTHORS OR COPYRIGHT HOLDERS BE LIABLE FOR ANY CLAIM, DAMAGES OR OTHER
 * LIABILITY, WHETHER IN AN ACTION OF CONTRACT, TORT OR OTHERWISE, ARISING FROM,
 * OUT OF OR IN CONNECTION WITH THE SOFTWARE OR THE USE OR OTHER DEALINGS IN THE
 * SOFTWARE.
 */

#include <stdint.h>
#include <stdio.h>
/* Kernel includes. */
#include <FreeRTOS.h>
#include <message_buffer.h>
#include <queue.h>
#include <semphr.h>
#include <task.h>
#include <timers.h>
#include "event_bus.h"

static event_t *firstEvent = NULL;
static event_msg_t retainedEvents[EVENT_BUS_BITS];

typedef struct {
  TaskHandle_t xCallingTask;
  uint32_t command;
  void *eventData;
} EVENT_CMD;

/* FreeRTOS Stack allocation */
#define STACK_SIZE configMINIMAL_STACK_SIZE
static StackType_t xStack[STACK_SIZE];
static StaticTask_t xTaskBuffer;
static StaticQueue_t xStaticQueue;
static uint8_t ucQueueStorage[EVENT_BUS_MAX_CMD_QUEUE * sizeof(EVENT_CMD)];
static TaskHandle_t processHandle = NULL;
static QueueHandle_t xQueueCmd = NULL;

enum { CMD_SUBSCRIBE, CMD_UNSUBSCRIBE, CMD_NEW_EVENT, CMD_INVALIDATE_EVENT };

static uint32_t multipleBitsSet(uint32_t n) { return n & (n - 1); }

static void prvPublishEvent(event_params_t *eventParams) {
  uint32_t index = 0;
  configASSERT(eventParams);
  configASSERT(!multipleBitsSet(eventParams->event));
  configASSERT(eventParams->event);
  configASSERT(eventParams->len < EVENT_BUS_MAX_DATA_LEN);

  uint32_t e = eventParams->event;
  /* Find index */
  while (e >>= 1) {
    index++;
  }
  /* Build message */
  event_msg_t *msg = &retainedEvents[index];
  msg->event = eventParams->event;
  msg->flags = 0;
  msg->len = eventParams->len;
  memcpy(msg->data, eventParams->ptr, eventParams->len);
  /* Walk the list */
  event_t *ev = firstEvent;
  while (ev != NULL) {
    if ((ev->eventMask & eventParams->event) && ev->msgBuffHandle != NULL &&
        ev->msgBuffHandle != eventParams->ignore) {
      size_t res = xMessageBufferSendFromISR(
          ev->msgBuffHandle, msg,
          offsetof(event_msg_t, data) + eventParams->len, NULL);
      if (res != offsetof(event_msg_t, data) + eventParams->len) {
        ev->errFull = 1;
      }
    }
    ev = ev->next;
  }
  /* Mark flags here so future requests know real status */
  msg->flags = eventParams->flags;
}

static void prvSubscribeEvent(event_t *event) {
  uint32_t i;
  event_t *ev;
  configASSERT(event);
  if (firstEvent == NULL) {
    firstEvent = event;
    firstEvent->prev = NULL;
    firstEvent->next = NULL;
  } else {
    // Walk the list
    ev = firstEvent;
    for (;;) {
      if (ev->next == NULL) {
        ev->next = event;
        event->prev = ev;
        event->next = NULL;
        break;
      } else {
        ev = ev->next;
      }
    }
  }
  /* Search for any retained events */
  for (i = 0; i < EVENT_BUS_BITS; i++) {
    event_msg_t *msg = (event_msg_t *)&retainedEvents[i];
    if (((1UL << i) & event->eventMask) && msg->event &&
        (msg->flags & EVENT_BUS_FLAGS_RETAIN) && event->msgBuffHandle != NULL) {
      size_t res = xMessageBufferSendFromISR(
          event->msgBuffHandle, msg, offsetof(event_msg_t, data) + msg->len,
          NULL);
      if (res != offsetof(event_msg_t, data) + msg->len) {
        event->errFull = 1;
      }
      break;
    }
  }
}

static void prvUnSubscribeEvent(event_t *event) {
  configASSERT(event);
  /* If first one */
  if (event->prev == NULL) {
    /* If none following */
    if (event->next == NULL) {
      firstEvent = NULL;
    } else {
      firstEvent = event->next;
      firstEvent->prev = NULL;
    }
  } else {
    if (event->next != NULL) {
      event->prev->next = event->next;
      event->next->prev = event->prev;
    } else {
      event->prev->next = NULL;
    }
  }
  event->next = event->prev = NULL;
}

static void prvInvdaliteEvent(event_t *event) {
  uint32_t i;
  configASSERT(event);
  /* Delete previously retained event */
  for (i = 0; i < EVENT_BUS_BITS; i++) {
    event_msg_t *msg = (event_msg_t *)&retainedEvents[i];
    if (((1UL << i) & event->eventMask) && msg->event &&
        (msg->flags & EVENT_BUS_FLAGS_RETAIN)) {
      msg->flags = 0;
      msg->event = 0;
      break;
    }
  }
}

static void eventBusTasks(void *pvParameters) {
  static EVENT_CMD cmd;
  (void)pvParameters;
  for (;;) {
    xQueueReceive(xQueueCmd, &cmd, portMAX_DELAY);
    switch (cmd.command) {
    case CMD_SUBSCRIBE:
      prvSubscribeEvent(cmd.eventData);
      xTaskNotifyGive(cmd.xCallingTask);
      break;
    case CMD_UNSUBSCRIBE:
      prvUnSubscribeEvent(cmd.eventData);
      xTaskNotifyGive(cmd.xCallingTask);
      break;
    case CMD_NEW_EVENT:
      prvPublishEvent(cmd.eventData);
      xTaskNotifyGive(cmd.xCallingTask);
      break;
    case CMD_INVALIDATE_EVENT:
      prvInvdaliteEvent(cmd.eventData);
      xTaskNotifyGive(cmd.xCallingTask);
      break;
    default:
      break;
    }
  }
}

void subscribeEvent(event_t *event) {
  configASSERT(event);
  EVENT_CMD cmd = {.command = CMD_SUBSCRIBE};
  cmd.xCallingTask = xTaskGetCurrentTaskHandle();
  cmd.eventData = event;
  xQueueSendToBack(xQueueCmd, (void *)&cmd, portMAX_DELAY);
  ulTaskNotifyTake(pdTRUE, portMAX_DELAY);
}

void unSubscribeEvent(event_t *event) {
  configASSERT(event);
  EVENT_CMD cmd = {.command = CMD_UNSUBSCRIBE};
  cmd.xCallingTask = xTaskGetCurrentTaskHandle();
  cmd.eventData = event;
  xQueueSendToBack(xQueueCmd, (void *)&cmd, portMAX_DELAY);
  ulTaskNotifyTake(pdTRUE, portMAX_DELAY);
}

void publishEvent(event_params_t *event) {
  configASSERT(event);
  EVENT_CMD cmd = {.command = CMD_NEW_EVENT};
  cmd.xCallingTask = xTaskGetCurrentTaskHandle();
  cmd.eventData = event;
  xQueueSendToBack(xQueueCmd, (void *)&cmd, portMAX_DELAY);
  ulTaskNotifyTake(pdTRUE, portMAX_DELAY);
}

void invalidateEvent(event_params_t *event) {
  configASSERT(event);
  EVENT_CMD cmd = {.command = CMD_INVALIDATE_EVENT};
  cmd.xCallingTask = xTaskGetCurrentTaskHandle();
  cmd.eventData = event;
  xQueueSendToBack(xQueueCmd, (void *)&cmd, portMAX_DELAY);
  ulTaskNotifyTake(pdTRUE, portMAX_DELAY);
}

void initEventBus(void) {
  processHandle =
      xTaskCreateStatic(eventBusTasks, "Event-Bus", STACK_SIZE, NULL,
                        (configMAX_PRIORITIES - 2), xStack, &xTaskBuffer);
  xQueueCmd = xQueueCreateStatic(EVENT_BUS_MAX_CMD_QUEUE, sizeof(EVENT_CMD),
                                 ucQueueStorage, &xStaticQueue);
  configASSERT(xQueueCmd != NULL);
<<<<<<< HEAD
  EVENT_BUS_CUSTOM_INIT;
}

=======
}

TaskHandle_t eventBusProcessHandle(void) {
  return processHandle;
}
>>>>>>> 747ba6c4
<|MERGE_RESOLUTION|>--- conflicted
+++ resolved
@@ -1,250 +1,244 @@
-/**
- * MIT License
- *
- * Copyright (c) 2022 Erik Friesen
- *
- * Permission is hereby granted, free of charge, to any person obtaining a copy
- * of this software and associated documentation files (the "Software"), to deal
- * in the Software without restriction, including without limitation the rights
- * to use, copy, modify, merge, publish, distribute, sublicense, and/or sell
- * copies of the Software, and to permit persons to whom the Software is
- * furnished to do so, subject to the following conditions:
- *
- * The above copyright notice and this permission notice shall be included in
- * all copies or substantial portions of the Software.
- *
- * THE SOFTWARE IS PROVIDED "AS IS", WITHOUT WARRANTY OF ANY KIND, EXPRESS OR
- * IMPLIED, INCLUDING BUT NOT LIMITED TO THE WARRANTIES OF MERCHANTABILITY,
- * FITNESS FOR A PARTICULAR PURPOSE AND NONINFRINGEMENT. IN NO EVENT SHALL THE
- * AUTHORS OR COPYRIGHT HOLDERS BE LIABLE FOR ANY CLAIM, DAMAGES OR OTHER
- * LIABILITY, WHETHER IN AN ACTION OF CONTRACT, TORT OR OTHERWISE, ARISING FROM,
- * OUT OF OR IN CONNECTION WITH THE SOFTWARE OR THE USE OR OTHER DEALINGS IN THE
- * SOFTWARE.
- */
-
-#include <stdint.h>
-#include <stdio.h>
-/* Kernel includes. */
-#include <FreeRTOS.h>
-#include <message_buffer.h>
-#include <queue.h>
-#include <semphr.h>
-#include <task.h>
-#include <timers.h>
-#include "event_bus.h"
-
-static event_t *firstEvent = NULL;
-static event_msg_t retainedEvents[EVENT_BUS_BITS];
-
-typedef struct {
-  TaskHandle_t xCallingTask;
-  uint32_t command;
-  void *eventData;
-} EVENT_CMD;
-
-/* FreeRTOS Stack allocation */
-#define STACK_SIZE configMINIMAL_STACK_SIZE
-static StackType_t xStack[STACK_SIZE];
-static StaticTask_t xTaskBuffer;
-static StaticQueue_t xStaticQueue;
-static uint8_t ucQueueStorage[EVENT_BUS_MAX_CMD_QUEUE * sizeof(EVENT_CMD)];
-static TaskHandle_t processHandle = NULL;
-static QueueHandle_t xQueueCmd = NULL;
-
-enum { CMD_SUBSCRIBE, CMD_UNSUBSCRIBE, CMD_NEW_EVENT, CMD_INVALIDATE_EVENT };
-
-static uint32_t multipleBitsSet(uint32_t n) { return n & (n - 1); }
-
-static void prvPublishEvent(event_params_t *eventParams) {
-  uint32_t index = 0;
-  configASSERT(eventParams);
-  configASSERT(!multipleBitsSet(eventParams->event));
-  configASSERT(eventParams->event);
-  configASSERT(eventParams->len < EVENT_BUS_MAX_DATA_LEN);
-
-  uint32_t e = eventParams->event;
-  /* Find index */
-  while (e >>= 1) {
-    index++;
-  }
-  /* Build message */
-  event_msg_t *msg = &retainedEvents[index];
-  msg->event = eventParams->event;
-  msg->flags = 0;
-  msg->len = eventParams->len;
-  memcpy(msg->data, eventParams->ptr, eventParams->len);
-  /* Walk the list */
-  event_t *ev = firstEvent;
-  while (ev != NULL) {
-    if ((ev->eventMask & eventParams->event) && ev->msgBuffHandle != NULL &&
-        ev->msgBuffHandle != eventParams->ignore) {
-      size_t res = xMessageBufferSendFromISR(
-          ev->msgBuffHandle, msg,
-          offsetof(event_msg_t, data) + eventParams->len, NULL);
-      if (res != offsetof(event_msg_t, data) + eventParams->len) {
-        ev->errFull = 1;
-      }
-    }
-    ev = ev->next;
-  }
-  /* Mark flags here so future requests know real status */
-  msg->flags = eventParams->flags;
-}
-
-static void prvSubscribeEvent(event_t *event) {
-  uint32_t i;
-  event_t *ev;
-  configASSERT(event);
-  if (firstEvent == NULL) {
-    firstEvent = event;
-    firstEvent->prev = NULL;
-    firstEvent->next = NULL;
-  } else {
-    // Walk the list
-    ev = firstEvent;
-    for (;;) {
-      if (ev->next == NULL) {
-        ev->next = event;
-        event->prev = ev;
-        event->next = NULL;
-        break;
-      } else {
-        ev = ev->next;
-      }
-    }
-  }
-  /* Search for any retained events */
-  for (i = 0; i < EVENT_BUS_BITS; i++) {
-    event_msg_t *msg = (event_msg_t *)&retainedEvents[i];
-    if (((1UL << i) & event->eventMask) && msg->event &&
-        (msg->flags & EVENT_BUS_FLAGS_RETAIN) && event->msgBuffHandle != NULL) {
-      size_t res = xMessageBufferSendFromISR(
-          event->msgBuffHandle, msg, offsetof(event_msg_t, data) + msg->len,
-          NULL);
-      if (res != offsetof(event_msg_t, data) + msg->len) {
-        event->errFull = 1;
-      }
-      break;
-    }
-  }
-}
-
-static void prvUnSubscribeEvent(event_t *event) {
-  configASSERT(event);
-  /* If first one */
-  if (event->prev == NULL) {
-    /* If none following */
-    if (event->next == NULL) {
-      firstEvent = NULL;
-    } else {
-      firstEvent = event->next;
-      firstEvent->prev = NULL;
-    }
-  } else {
-    if (event->next != NULL) {
-      event->prev->next = event->next;
-      event->next->prev = event->prev;
-    } else {
-      event->prev->next = NULL;
-    }
-  }
-  event->next = event->prev = NULL;
-}
-
-static void prvInvdaliteEvent(event_t *event) {
-  uint32_t i;
-  configASSERT(event);
-  /* Delete previously retained event */
-  for (i = 0; i < EVENT_BUS_BITS; i++) {
-    event_msg_t *msg = (event_msg_t *)&retainedEvents[i];
-    if (((1UL << i) & event->eventMask) && msg->event &&
-        (msg->flags & EVENT_BUS_FLAGS_RETAIN)) {
-      msg->flags = 0;
-      msg->event = 0;
-      break;
-    }
-  }
-}
-
-static void eventBusTasks(void *pvParameters) {
-  static EVENT_CMD cmd;
-  (void)pvParameters;
-  for (;;) {
-    xQueueReceive(xQueueCmd, &cmd, portMAX_DELAY);
-    switch (cmd.command) {
-    case CMD_SUBSCRIBE:
-      prvSubscribeEvent(cmd.eventData);
-      xTaskNotifyGive(cmd.xCallingTask);
-      break;
-    case CMD_UNSUBSCRIBE:
-      prvUnSubscribeEvent(cmd.eventData);
-      xTaskNotifyGive(cmd.xCallingTask);
-      break;
-    case CMD_NEW_EVENT:
-      prvPublishEvent(cmd.eventData);
-      xTaskNotifyGive(cmd.xCallingTask);
-      break;
-    case CMD_INVALIDATE_EVENT:
-      prvInvdaliteEvent(cmd.eventData);
-      xTaskNotifyGive(cmd.xCallingTask);
-      break;
-    default:
-      break;
-    }
-  }
-}
-
-void subscribeEvent(event_t *event) {
-  configASSERT(event);
-  EVENT_CMD cmd = {.command = CMD_SUBSCRIBE};
-  cmd.xCallingTask = xTaskGetCurrentTaskHandle();
-  cmd.eventData = event;
-  xQueueSendToBack(xQueueCmd, (void *)&cmd, portMAX_DELAY);
-  ulTaskNotifyTake(pdTRUE, portMAX_DELAY);
-}
-
-void unSubscribeEvent(event_t *event) {
-  configASSERT(event);
-  EVENT_CMD cmd = {.command = CMD_UNSUBSCRIBE};
-  cmd.xCallingTask = xTaskGetCurrentTaskHandle();
-  cmd.eventData = event;
-  xQueueSendToBack(xQueueCmd, (void *)&cmd, portMAX_DELAY);
-  ulTaskNotifyTake(pdTRUE, portMAX_DELAY);
-}
-
-void publishEvent(event_params_t *event) {
-  configASSERT(event);
-  EVENT_CMD cmd = {.command = CMD_NEW_EVENT};
-  cmd.xCallingTask = xTaskGetCurrentTaskHandle();
-  cmd.eventData = event;
-  xQueueSendToBack(xQueueCmd, (void *)&cmd, portMAX_DELAY);
-  ulTaskNotifyTake(pdTRUE, portMAX_DELAY);
-}
-
-void invalidateEvent(event_params_t *event) {
-  configASSERT(event);
-  EVENT_CMD cmd = {.command = CMD_INVALIDATE_EVENT};
-  cmd.xCallingTask = xTaskGetCurrentTaskHandle();
-  cmd.eventData = event;
-  xQueueSendToBack(xQueueCmd, (void *)&cmd, portMAX_DELAY);
-  ulTaskNotifyTake(pdTRUE, portMAX_DELAY);
-}
-
-void initEventBus(void) {
-  processHandle =
-      xTaskCreateStatic(eventBusTasks, "Event-Bus", STACK_SIZE, NULL,
-                        (configMAX_PRIORITIES - 2), xStack, &xTaskBuffer);
-  xQueueCmd = xQueueCreateStatic(EVENT_BUS_MAX_CMD_QUEUE, sizeof(EVENT_CMD),
-                                 ucQueueStorage, &xStaticQueue);
-  configASSERT(xQueueCmd != NULL);
-<<<<<<< HEAD
-  EVENT_BUS_CUSTOM_INIT;
-}
-
-=======
-}
-
-TaskHandle_t eventBusProcessHandle(void) {
-  return processHandle;
-}
->>>>>>> 747ba6c4
+/**
+ * MIT License
+ *
+ * Copyright (c) 2022 Erik Friesen
+ *
+ * Permission is hereby granted, free of charge, to any person obtaining a copy
+ * of this software and associated documentation files (the "Software"), to deal
+ * in the Software without restriction, including without limitation the rights
+ * to use, copy, modify, merge, publish, distribute, sublicense, and/or sell
+ * copies of the Software, and to permit persons to whom the Software is
+ * furnished to do so, subject to the following conditions:
+ *
+ * The above copyright notice and this permission notice shall be included in
+ * all copies or substantial portions of the Software.
+ *
+ * THE SOFTWARE IS PROVIDED "AS IS", WITHOUT WARRANTY OF ANY KIND, EXPRESS OR
+ * IMPLIED, INCLUDING BUT NOT LIMITED TO THE WARRANTIES OF MERCHANTABILITY,
+ * FITNESS FOR A PARTICULAR PURPOSE AND NONINFRINGEMENT. IN NO EVENT SHALL THE
+ * AUTHORS OR COPYRIGHT HOLDERS BE LIABLE FOR ANY CLAIM, DAMAGES OR OTHER
+ * LIABILITY, WHETHER IN AN ACTION OF CONTRACT, TORT OR OTHERWISE, ARISING FROM,
+ * OUT OF OR IN CONNECTION WITH THE SOFTWARE OR THE USE OR OTHER DEALINGS IN THE
+ * SOFTWARE.
+ */
+
+#include <stdint.h>
+#include <stdio.h>
+/* Kernel includes. */
+#include <FreeRTOS.h>
+#include <message_buffer.h>
+#include <queue.h>
+#include <semphr.h>
+#include <task.h>
+#include <timers.h>
+#include "event_bus.h"
+
+static event_t *firstEvent = NULL;
+static event_msg_t retainedEvents[EVENT_BUS_BITS];
+
+typedef struct {
+  TaskHandle_t xCallingTask;
+  uint32_t command;
+  void *eventData;
+} EVENT_CMD;
+
+/* FreeRTOS Stack allocation */
+#define STACK_SIZE configMINIMAL_STACK_SIZE
+static StackType_t xStack[STACK_SIZE];
+static StaticTask_t xTaskBuffer;
+static StaticQueue_t xStaticQueue;
+static uint8_t ucQueueStorage[EVENT_BUS_MAX_CMD_QUEUE * sizeof(EVENT_CMD)];
+static TaskHandle_t processHandle = NULL;
+static QueueHandle_t xQueueCmd = NULL;
+
+enum { CMD_SUBSCRIBE, CMD_UNSUBSCRIBE, CMD_NEW_EVENT, CMD_INVALIDATE_EVENT };
+
+static uint32_t multipleBitsSet(uint32_t n) { return n & (n - 1); }
+
+static void prvPublishEvent(event_params_t *eventParams) {
+  uint32_t index = 0;
+  configASSERT(eventParams);
+  configASSERT(!multipleBitsSet(eventParams->event));
+  configASSERT(eventParams->event);
+  configASSERT(eventParams->len < EVENT_BUS_MAX_DATA_LEN);
+
+  uint32_t e = eventParams->event;
+  /* Find index */
+  while (e >>= 1) {
+    index++;
+  }
+  /* Build message */
+  event_msg_t *msg = &retainedEvents[index];
+  msg->event = eventParams->event;
+  msg->flags = 0;
+  msg->len = eventParams->len;
+  memcpy(msg->data, eventParams->ptr, eventParams->len);
+  /* Walk the list */
+  event_t *ev = firstEvent;
+  while (ev != NULL) {
+    if ((ev->eventMask & eventParams->event) && ev->msgBuffHandle != NULL &&
+        ev->msgBuffHandle != eventParams->ignore) {
+      size_t res = xMessageBufferSendFromISR(
+          ev->msgBuffHandle, msg,
+          offsetof(event_msg_t, data) + eventParams->len, NULL);
+      if (res != offsetof(event_msg_t, data) + eventParams->len) {
+        ev->errFull = 1;
+      }
+    }
+    ev = ev->next;
+  }
+  /* Mark flags here so future requests know real status */
+  msg->flags = eventParams->flags;
+}
+
+static void prvSubscribeEvent(event_t *event) {
+  uint32_t i;
+  event_t *ev;
+  configASSERT(event);
+  if (firstEvent == NULL) {
+    firstEvent = event;
+    firstEvent->prev = NULL;
+    firstEvent->next = NULL;
+  } else {
+    // Walk the list
+    ev = firstEvent;
+    for (;;) {
+      if (ev->next == NULL) {
+        ev->next = event;
+        event->prev = ev;
+        event->next = NULL;
+        break;
+      } else {
+        ev = ev->next;
+      }
+    }
+  }
+  /* Search for any retained events */
+  for (i = 0; i < EVENT_BUS_BITS; i++) {
+    event_msg_t *msg = (event_msg_t *)&retainedEvents[i];
+    if (((1UL << i) & event->eventMask) && msg->event &&
+        (msg->flags & EVENT_BUS_FLAGS_RETAIN) && event->msgBuffHandle != NULL) {
+      size_t res = xMessageBufferSendFromISR(
+          event->msgBuffHandle, msg, offsetof(event_msg_t, data) + msg->len,
+          NULL);
+      if (res != offsetof(event_msg_t, data) + msg->len) {
+        event->errFull = 1;
+      }
+      break;
+    }
+  }
+}
+
+static void prvUnSubscribeEvent(event_t *event) {
+  configASSERT(event);
+  /* If first one */
+  if (event->prev == NULL) {
+    /* If none following */
+    if (event->next == NULL) {
+      firstEvent = NULL;
+    } else {
+      firstEvent = event->next;
+      firstEvent->prev = NULL;
+    }
+  } else {
+    if (event->next != NULL) {
+      event->prev->next = event->next;
+      event->next->prev = event->prev;
+    } else {
+      event->prev->next = NULL;
+    }
+  }
+  event->next = event->prev = NULL;
+}
+
+static void prvInvdaliteEvent(event_t *event) {
+  uint32_t i;
+  configASSERT(event);
+  /* Delete previously retained event */
+  for (i = 0; i < EVENT_BUS_BITS; i++) {
+    event_msg_t *msg = (event_msg_t *)&retainedEvents[i];
+    if (((1UL << i) & event->eventMask) && msg->event &&
+        (msg->flags & EVENT_BUS_FLAGS_RETAIN)) {
+      msg->flags = 0;
+      msg->event = 0;
+      break;
+    }
+  }
+}
+
+static void eventBusTasks(void *pvParameters) {
+  static EVENT_CMD cmd;
+  (void)pvParameters;
+  for (;;) {
+    xQueueReceive(xQueueCmd, &cmd, portMAX_DELAY);
+    switch (cmd.command) {
+    case CMD_SUBSCRIBE:
+      prvSubscribeEvent(cmd.eventData);
+      xTaskNotifyGive(cmd.xCallingTask);
+      break;
+    case CMD_UNSUBSCRIBE:
+      prvUnSubscribeEvent(cmd.eventData);
+      xTaskNotifyGive(cmd.xCallingTask);
+      break;
+    case CMD_NEW_EVENT:
+      prvPublishEvent(cmd.eventData);
+      xTaskNotifyGive(cmd.xCallingTask);
+      break;
+    case CMD_INVALIDATE_EVENT:
+      prvInvdaliteEvent(cmd.eventData);
+      xTaskNotifyGive(cmd.xCallingTask);
+      break;
+    default:
+      break;
+    }
+  }
+}
+
+void subscribeEvent(event_t *event) {
+  configASSERT(event);
+  EVENT_CMD cmd = {.command = CMD_SUBSCRIBE};
+  cmd.xCallingTask = xTaskGetCurrentTaskHandle();
+  cmd.eventData = event;
+  xQueueSendToBack(xQueueCmd, (void *)&cmd, portMAX_DELAY);
+  ulTaskNotifyTake(pdTRUE, portMAX_DELAY);
+}
+
+void unSubscribeEvent(event_t *event) {
+  configASSERT(event);
+  EVENT_CMD cmd = {.command = CMD_UNSUBSCRIBE};
+  cmd.xCallingTask = xTaskGetCurrentTaskHandle();
+  cmd.eventData = event;
+  xQueueSendToBack(xQueueCmd, (void *)&cmd, portMAX_DELAY);
+  ulTaskNotifyTake(pdTRUE, portMAX_DELAY);
+}
+
+void publishEvent(event_params_t *event) {
+  configASSERT(event);
+  EVENT_CMD cmd = {.command = CMD_NEW_EVENT};
+  cmd.xCallingTask = xTaskGetCurrentTaskHandle();
+  cmd.eventData = event;
+  xQueueSendToBack(xQueueCmd, (void *)&cmd, portMAX_DELAY);
+  ulTaskNotifyTake(pdTRUE, portMAX_DELAY);
+}
+
+void invalidateEvent(event_params_t *event) {
+  configASSERT(event);
+  EVENT_CMD cmd = {.command = CMD_INVALIDATE_EVENT};
+  cmd.xCallingTask = xTaskGetCurrentTaskHandle();
+  cmd.eventData = event;
+  xQueueSendToBack(xQueueCmd, (void *)&cmd, portMAX_DELAY);
+  ulTaskNotifyTake(pdTRUE, portMAX_DELAY);
+}
+
+void initEventBus(void) {
+  processHandle =
+      xTaskCreateStatic(eventBusTasks, "Event-Bus", STACK_SIZE, NULL,
+                        (configMAX_PRIORITIES - 2), xStack, &xTaskBuffer);
+  xQueueCmd = xQueueCreateStatic(EVENT_BUS_MAX_CMD_QUEUE, sizeof(EVENT_CMD),
+                                 ucQueueStorage, &xStaticQueue);
+  configASSERT(xQueueCmd != NULL);
+}
+
+TaskHandle_t eventBusProcessHandle(void) {
+  return processHandle;
+}